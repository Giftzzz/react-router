# API Reference

- [Components](#components)
  - [`<Router>`](#router)
  - [`<Link>`](#link)
  - [`<IndexLink>`](#indexlink)
  - [`withRouter`](#withroutercomponent-options)
  - [`<RouterContext>`](#routercontext)
    - [`context.router`](#contextrouter)

- [Configuration Components](#configuration-components)
  - [`<Route>`](#route)
  - [`PlainRoute`](#plainroute)
  - [`<Redirect>`](#redirect)
  - [`<IndexRoute>`](#indexroute-1)
  - [`<IndexRedirect>`](#indexredirect)

- [Route Components](#route-components)
  - [Injected Props](#injected-props)
  - [Named Components](#named-components)

- [Histories](#histories)
  - [`browserHistory`](#browserhistory)
  - [`hashHistory`](#hashhistory)
  - [`createMemoryHistory()`](#creatememoryhistoryoptions)
  - [`useRouterHistory()`](#userouterhistorycreatehistory)

- [Utilities](#utilities)
  - [`match()`](#match-routes-location-history-options--cb)
  - [`createRoutes()`](#createroutesroutes)
  - [`PropTypes`](#proptypes)


## Components

### `<Router>`
Primary component of React Router. It keeps your UI and the URL in sync.

#### Props
##### `children` (required)
One or many [`<Route>`](#route)s or [`PlainRoute`](#plainroute)s. When the history changes, `<Router>` will match a branch of its routes, and render their configured [components](#routecomponent), with child route components nested inside the parents.

##### `routes`
Alias for `children`.

##### `history`
The history the router should listen to. Typically `browserHistory` or `hashHistory`.

```js
import { browserHistory } from 'react-router'
ReactDOM.render(<Router history={browserHistory} />, el)
```

##### `createElement(Component, props)`
When the router is ready to render a branch of route components, it will use this function to create the elements. You may want to take control of creating the elements when you're using some sort of data abstraction, like setting up subscriptions to stores, or passing in some sort of application module to each component via props.

```js
<Router createElement={createElement} />

// default behavior
function createElement(Component, props) {
  // make sure you pass all the props in!
  return <Component {...props} />
}

// maybe you're using something like Relay
function createElement(Component, props) {
  // make sure you pass all the props in!
  return <RelayContainer Component={Component} routerProps={props} />
}
```

##### `onError(error)`
While the router is matching, errors may bubble up, here is your opportunity to catch and deal with them. Typically these will come from async features like [`route.getComponents`](#getcomponentsnextstate-callback), [`route.getIndexRoute`](#getindexroutepartialnextstate-callback), and [`route.getChildRoutes`](#getchildroutespartialnextstate-callback).

##### `onUpdate()`
Called whenever the router updates its state in response to URL changes.

##### `render(props)`
This is primarily for integrating with other libraries that need to participate in rendering before the route components are rendered. It defaults to `render={(props) => <RouterContext {...props} />}`.

Ensure that you render a `<RouterContext>` at the end of the line, passing all the props passed to `render`.


#### Examples
Please see the [`examples/`](/examples) directory of the repository for extensive examples of using `<Router>`.



### `<Link>`
The primary way to allow users to navigate around your application. `<Link>` will render a fully accessible anchor tag with the proper href.

A `<Link>` can know when the route it links to is active and automatically apply an `activeClassName` and/or `activeStyle` when given either prop. The `<Link>` will be active if the current route is either the linked route or any descendant of the linked route. To have the link be active only on the exact linked route, use [`<IndexLink>`](#indexlink) instead or set the `onlyActiveOnIndex` prop.

#### Props
##### `to`
<<<<<<< HEAD
A [location descriptor](https://github.com/ReactTraining/history/blob/master/docs/Glossary.md#locationdescriptor) or a function that takes the current location and returns a location descriptor. This location descriptor is usually a string or an object, with the following semantics:
=======
A [location descriptor](/docs/Glossary.md#locationdescriptor). Usually this is a string or an object, with the following semantics:
>>>>>>> caf46856

* If it's a string it represents the absolute path to link to, e.g. `/users/123` (relative paths are not supported).
* If it's an object it can have four keys:
  * `pathname`: A string representing the path to link to.
  * `query`: An object of key:value pairs to be stringified.
  * `hash`: A hash to put in the URL, e.g. `#a-hash`.
  * `state`: State to persist to the `location`.
* If it is not specified, an anchor tag without an `href` attribute will be rendered.

_Note: React Router currently does not manage scroll position, and will not scroll to the element corresponding to `hash`._

```jsx
// String location descriptor.
<Link to="/hello">
  Hello
</Link>

// Object location descriptor.
<Link to={{ pathname: '/hello', query: { name: 'ryan' } }}>
  Hello
</Link>

// Function returning location descriptor.
<Link to={location => ({ ...location, query: { name: 'ryan' } })}>
  Hello
</Link>
```

##### `activeClassName`
The className a `<Link>` receives when its route is active. No active class by default.

##### `activeStyle`
The styles to apply to the link element when its route is active.

##### `onClick(e)`
A custom handler for the click event. Works just like a handler on an `<a>` tag - calling `e.preventDefault()` will prevent the transition from firing, while `e.stopPropagation()` will prevent the event from bubbling.

##### `onlyActiveOnIndex`
If `true`, the `<Link>` will only be active when the current route exactly matches the linked route.

##### *others*
You can also pass props you'd like to be on the `<a>` such as a `title`, `id`, `className`, etc.

#### Example
Given a route like `<Route path="/users/:userId" />`:

```js
<Link to={`/users/${user.id}`} activeClassName="active">{user.name}</Link>
// becomes one of these depending on your History and if the route is
// active
<a href="/users/123" class="active">Michael</a>
<a href="#/users/123">Michael</a>

// change the activeClassName
<Link to={`/users/${user.id}`} activeClassName="current">{user.name}</Link>

// change style when link is active
<Link to="/users" style={{color: 'white'}} activeStyle={{color: 'red'}}>Users</Link>
```

### `<IndexLink>`
An `<IndexLink>` is like a [`<Link>`](#link), except it is only active when the current route is exactly the linked route. It is equivalent to `<Link>` with the `onlyActiveOnIndex` prop set.

<<<<<<< HEAD
### `withRouter(component)`
A HoC (higher-order component) that wraps another component to provide `props.router`, `props.params`, `props.location`, and `props.routes`. Pass in your component and it will return the wrapped component.
=======
### `withRouter(Component, [options])`
A HoC (higher-order component) that wraps another component to provide `props.router`. Pass in your component and it will return the wrapped component.

You can explicit specify `router` as a prop to the wrapper component to override the router object from context.

#### Options

##### `withRef`
If `true`, the wrapper component attaches a ref to the wrapped component, which can then be accessed via `getWrappedInstance`.

```js
const WrapperComponent = withRouter(MyComponent, { withRef: true })

// Given a `wrapperInstance` that is of type `WrapperComponent`:
const myInstance = wrapperInstance.getWrappedInstance()
```
>>>>>>> caf46856

### `<RouterContext>`
A `<RouterContext>` renders the component tree for a given router state. Its used by `<Router>` but also useful for server rendering and integrating in brownfield development.

It also provides a `router` object on [context](https://facebook.github.io/react/docs/context.html).

#### `context.router`

Contains data and methods relevant to routing. Most useful for imperatively transitioning around the application.

##### `push(pathOrLoc)`
Transitions to a new URL, adding a new entry in the browser history.

```js
router.push('/users/12')

// or with a location descriptor object
router.push({
  pathname: '/users/12',
  query: { modal: true },
  state: { fromDashboard: true }
})
```

##### `replace(pathOrLoc)`
Identical to `push` except replaces the current history entry with a new one.

##### `go(n)`
Go forward or backward in the history by `n` or `-n`.

##### `goBack()`
Go back one entry in the history.

##### `goForward()`
Go forward one entry in the history.

##### `setRouteLeaveHook(route, hook)`
Registers the given hook function to run before leaving the given route.

During a normal transition, the hook function receives the next location as its only argument and can return either a prompt message (string) to show the user, to make sure they want to leave the page; or `false`, to prevent the transition. Any other return value will have no effect.

During the beforeunload event (in browsers) the hook receives no arguments.
In this case it must return a prompt message to prevent the transition.

Returns a function that may be used to unbind the listener.

You don't need to manually tear down the route leave hook in most cases. We automatically remove all attached route leave hooks after leaving the associated route.

##### `createPath(pathOrLoc, query)`
Stringifies the query into the pathname, using the router's config.

##### `createHref(pathOrLoc, query)`
Creates a URL, using the router's config. For example, it will add `#/` in front of the `pathname` for hash history.

##### `isActive(pathOrLoc, indexOnly)`
Returns `true` or `false` depending on if the `pathOrLoc` is active. Will be true for every route in the route branch matched (child route is active, therefore parent is too), unless `indexOnly` is specified, in which case it will only match the exact path.

A route is only considered active if all the URL parameters match, including optional parameters and their presence or absence.

However, only explicitly specified query parameters will be checked. That means that `isActive({ pathname: '/foo', query: { a: 'b' } })` will return `true` when the location is `/foo?a=b&c=d`. To require that a query parameter be absent, specify its value as an explicit `undefined`, e.g. `isActive({ pathname: '/foo', query: { a: 'b', c: undefined } })`, which would be `false` in this example.


## Configuration Components

### `<Route>`
A `<Route>` is used to declaratively map routes to your application's
component hierarchy.

#### Props
##### `path`
The path used in the URL.

It will concat with the parent route's path unless it starts with `/`,
making it an absolute path.

**Note**: Absolute paths may not be used in route config that is [dynamically loaded](/docs/guides/DynamicRouting.md).

If left undefined, the router will try to match the child routes.

##### `component`
A single component to be rendered when the route matches the URL. It can
be rendered by the parent route component with `this.props.children`.

```js
const routes = (
  <Route path="/" component={App}>
    <Route path="groups" component={Groups} />
    <Route path="users" component={Users} />
  </Route>
)

class App extends React.Component {
  render () {
    return (
      <div>
        {/* this will be either <Users> or <Groups> */}
        {this.props.children}
      </div>
    )
  }
}
```

##### `components`
Routes can define one or more named components as an object of `[name]: component` pairs to be rendered when the path matches the URL. They can be rendered by the parent route component with `this.props[name]`.

```js
// Think of it outside the context of the router - if you had pluggable
// portions of your `render`, you might do it like this:
// <App main={<Users />} sidebar={<UsersSidebar />} />

const routes = (
  <Route path="/" component={App}>
    <Route path="groups" components={{main: Groups, sidebar: GroupsSidebar}} />
    <Route path="users" components={{main: Users, sidebar: UsersSidebar}}>
      <Route path=":userId" component={Profile} />
    </Route>
  </Route>
)

class App extends React.Component {
  render () {
    const { main, sidebar } = this.props
    return (
      <div>
        <div className="Main">
          {main}
        </div>
        <div className="Sidebar">
          {sidebar}
        </div>
      </div>
    )
  }
}

class Users extends React.Component {
  render () {
    return (
      <div>
        {/* if at "/users/123" `children` will be <Profile> */}
        {/* UsersSidebar will also get <Profile> as this.props.children,
            so its a little weird, but you can decide which one wants
            to continue with the nesting */}
        {this.props.children}
      </div>
    )
  }
}
```

##### `getComponent(nextState, callback)`
Same as `component` but asynchronous, useful for code-splitting.

###### `callback` signature
`cb(err, component)`

```js
<Route path="courses/:courseId" getComponent={(nextState, cb) => {
  // do asynchronous stuff to find the components
  cb(null, Course)
}} />
```

##### `getComponents(nextState, callback)`
Same as `components` but asynchronous, useful for
code-splitting.

###### `callback` signature
`cb(err, components)`

```js
<Route path="courses/:courseId" getComponents={(nextState, cb) => {
  // do asynchronous stuff to find the components
  cb(null, {sidebar: CourseSidebar, content: Course})
}} />
```

##### `children`
Routes can be nested, `this.props.children` will contain the element created from the child route component. Please refer to the [Route Configuration](/docs/guides/RouteConfiguration.md) since this is a very critical part of the router's design.

##### `onEnter(nextState, replace, callback?)`
Called when a route is about to be entered. It provides the next router state and a function to redirect to another path. `this` will be the route instance that triggered the hook.

If `callback` is listed as a 3rd argument, this hook will run asynchronously, and the transition will block until `callback` is called.

###### `callback` signature
`cb(err)`

```js
const userIsInATeam = (nextState, replace, callback) => {
  fetch(...)
    .then(response = response.json())
    .then(userTeams => {
      if (userTeams.length === 0) {
        replace(`/users/${nextState.params.userId}/teams/new`)
      }
      callback();
    })
    .catch(error => {
      // do some error handling here
      callback(error);
    })
}

<Route path="/users/:userId/teams" onEnter={userIsInATeam} />
```

##### `onChange(prevState, nextState, replace, callback?)`
Called on routes when the location changes, but the route itself neither enters or leaves. For example, this will be called when a route's children change, or when the location query changes. It provides the previous router state, the next router state, and a function to redirect to another path. `this` will be the route instance that triggered the hook.

If `callback` is listed as a 4th argument, this hook will run asynchronously, and the transition will block until `callback` is called.

##### `onLeave(prevState)`
Called when a route is about to be exited.


### `PlainRoute`
A plain JavaScript object route definition. `<Router>` turns JSX `<Route>`s into these objects, but you can use them directly if you prefer. All of the props are the same as `<Route>` props, except those listed here.

#### Props
##### `childRoutes`
An array of child routes, same as `children` in JSX route configs.

##### `getChildRoutes(partialNextState, callback)`
Same as `childRoutes` but asynchronous and receives `partialNextState`. Useful for code-splitting and dynamic route matching (given some state or session data to return a different set of child routes).

###### `callback` signature
`cb(err, routesArray)`

```js
let myRoute = {
  path: 'course/:courseId',
  childRoutes: [
    announcementsRoute,
    gradesRoute,
    assignmentsRoute
  ]
}

// async child routes
let myRoute = {
  path: 'course/:courseId',
  getChildRoutes(location, cb) {
    // do asynchronous stuff to find the child routes
    cb(null, [ announcementsRoute, gradesRoute, assignmentsRoute ])
  }
}

// navigation dependent child routes
// can link with some state
<Link to="/picture/123" state={{ fromDashboard: true }} />

let myRoute = {
  path: 'picture/:id',
  getChildRoutes(partialNextState, cb) {
    let { state } = partialNextState

    if (state && state.fromDashboard) {
      cb(null, [dashboardPictureRoute])
    } else {
      cb(null, [pictureRoute])
    }
  }
}
```

##### `indexRoute`
The [index route](/docs/guides/IndexRoutes.md). This is the same as specifying an `<IndexRoute>` child when using JSX route configs.

##### `getIndexRoute(partialNextState, callback)`

Same as `indexRoute`, but asynchronous and receives `partialNextState`. As with `getChildRoutes`, this can be useful for code-splitting and dynamic route matching.

###### `callback` signature
`cb(err, route)`

```js
// For example:
let myIndexRoute = {
  component: MyIndex
}

let myRoute = {
  path: 'courses',
  indexRoute: myIndexRoute
}

// async index route
let myRoute = {
  path: 'courses',
  getIndexRoute(partialNextState, cb) {
    // do something async here
    cb(null, myIndexRoute)
  }
}
```



### `<Redirect>`
A `<Redirect>` sets up a redirect to another route in your application to maintain old URLs.

#### Props
##### `from`
The path you want to redirect from, including dynamic segments.

##### `to`
The path you want to redirect to.

##### `query`
By default, the query parameters will just pass through but you can specify them if you need to.

```js
// Say we want to change from `/profile/123` to `/about/123`
// and redirect `/get-in-touch` to `/contact`
<Route component={App}>
  <Route path="about/:userId" component={UserProfile} />
  {/* /profile/123 -> /about/123 */}
  <Redirect from="profile/:userId" to="about/:userId" />
</Route>
```

Note that the `<Redirect>` can be placed anywhere in the route hierarchy, though [normal precedence](/docs/guides/RouteMatching.md#precedence) rules apply. If you'd prefer the redirects to be next to their respective routes, the `from` path will match the same as a regular route `path`.

```js
<Route path="course/:courseId">
  <Route path="dashboard" />
  {/* /course/123/home -> /course/123/dashboard */}
  <Redirect from="home" to="dashboard" />
</Route>
```



### `<IndexRoute>`
An `<IndexRoute>` allows you to provide a default "child" to a parent route when visitor is at the URL of the parent.

Please see the [Index Routes guide](/docs/guides/IndexRoutes.md).

#### Props
All the same props as [Route](#route) except for `path`.



### `<IndexRedirect>`
An `<IndexRedirect>` allows you to redirect from the URL of a parent route to another route. They can be used to allow a child route to serve as the default route for its parent, while still keeping a distinct URL.

Please see the [Index Routes guide](/docs/guides/IndexRoutes.md).

#### Props
All the same props as [Redirect](#redirect) except for `from`.



## Route Components
A route's component is rendered when that route matches the URL. The router will inject the following properties into your component when it's rendered:

### Injected Props

#### `location`
The current [location](https://github.com/mjackson/history/blob/v2.x/docs/Location.md).

#### `params`
The dynamic segments of the URL.

#### `route`
The route that rendered this component.

#### `router`
Contains methods relevant to routing. Most useful for imperatively transitioning around the application.

#### `routeParams`
A subset of `this.props.params` that were directly specified in this component's route. For example, if the route's path is `users/:userId` and the URL is `/users/123/portfolios/345` then `this.props.routeParams` will be `{userId: '123'}`, and `this.props.params` will be `{userId: '123', portfolioId: '345'}`.

#### `children`
The matched child route element to be rendered. If the route has [named components](/docs/API.md#named-components) then this will be undefined, and the components will instead be available as direct properties on `this.props`.

##### Example
```js
render((
  <Router>
    <Route path="/" component={App}>
      <Route path="groups" component={Groups} />
      <Route path="users" component={Users} />
    </Route>
  </Router>
), node)

class App extends React.Component {
  render() {
    return (
      <div>
        {/* this will be either <Users> or <Groups> */}
        {this.props.children}
      </div>
    )
  }
}
```

### Named Components
When a route has one or more named components, the child elements are available by name on `this.props`. In this case `this.props.children` will be undefined. All route components can participate in the nesting.

#### Example
```js
render((
  <Router>
    <Route path="/" component={App}>
      <Route path="groups" components={{main: Groups, sidebar: GroupsSidebar}} />
      <Route path="users" components={{main: Users, sidebar: UsersSidebar}}>
        <Route path="users/:userId" component={Profile} />
      </Route>
    </Route>
  </Router>
), node)

class App extends React.Component {
  render() {
    // the matched child route components become props in the parent
    return (
      <div>
        <div className="Main">
          {/* this will either be <Groups> or <Users> */}
          {this.props.main}
        </div>
        <div className="Sidebar">
          {/* this will either be <GroupsSidebar> or <UsersSidebar> */}
          {this.props.sidebar}
        </div>
      </div>
    )
  }
}

class Users extends React.Component {
  render() {
    return (
      <div>
        {/* if at "/users/123" this will be <Profile> */}
        {/* UsersSidebar will also get <Profile> as this.props.children.
            You can pick where it renders */}
        {this.props.children}
      </div>
    )
  }
}
```



## Histories

For more details, please see the [histories guide](/docs/guides/Histories.md).

### `browserHistory`
`browserHistory` uses the HTML5 History API when available, and falls back to full refreshes otherwise. `browserHistory` requires additional configuration on the server side to serve up URLs, but is the generally preferred solution for modern web pages.


### `hashHistory`
`hashHistory` uses URL hashes, along with a query key to keep track of state. `hashHistory` requires no additional server configuration, but is generally less preferred than `browserHistory`.


### `createMemoryHistory([options])`
`createMemoryHistory` creates an in-memory `history` object that does not interact with the browser URL. This is useful for when you need to customize the `history` object used for server-side rendering, for automated testing, or for when you do not want to manipulate the browser URL, such as when your application is embedded in an `<iframe>`.


### `useRouterHistory(createHistory)`
`useRouterHistory` is a `history` enhancer that configures a given `createHistory` factory to work with React Router. This allows using custom histories in addition to the bundled singleton histories.

It also pre-enhances the history with the
[useQueries](https://github.com/ReactTraining/history/blob/master/docs/QuerySupport.md)
and
[useBasename](https://github.com/ReactTraining/history/blob/master/docs/BasenameSupport.md)
enhancers from `history`

#### Example
```js
import createHashHistory from 'history/lib/createHashHistory'
const history = useRouterHistory(createHashHistory)({ queryKey: false })
```



## Utilities

### `match({ routes, location, [history], [...options] }, cb)`

This function is to be used for server-side rendering. It matches a set of routes to a location, without rendering, and calls a `callback(error, redirectLocation, renderProps)` when it's done.

The function will create a `history` for you, passing the additional `options` along to create it. These options can include `basename` to control the base name for URLs, as well as the pair of `parseQueryString` and `stringifyQuery` to control query string parsing and serializing. You can also pass in an already instantiated `history` object, which can be constructed however you like.

The three arguments to the callback function you pass to `match` are:
- `error`: A Javascript `Error` object if an error occurred, `undefined` otherwise.
- `redirectLocation`: A [Location](/docs/Glossary.md#location) object if the route is a redirect, `undefined` otherwise.
- `renderProps`: The props you should pass to the routing context if the route matched, `undefined` otherwise.

If all three parameters are `undefined`, this means that there was no route found matching the given location.

*Note: You probably don't want to use this in a browser unless you're doing server-side rendering of async routes.*


### `createRoutes(routes)`

Creates and returns an array of routes from the given object which may be a JSX route, a plain object route, or an array of either.

#### params
##### `routes`
One or many [`<Route>`](#route)s or [`PlainRoute`](#plainroute)s.


### `PropTypes`
The following prop types are exported at top level and from `react-router/lib/PropTypes`:
- `routerShape`: Shape for the `router` object on context
- `locationShape`: Shape for the `location` object on route component props<|MERGE_RESOLUTION|>--- conflicted
+++ resolved
@@ -94,11 +94,7 @@
 
 #### Props
 ##### `to`
-<<<<<<< HEAD
-A [location descriptor](https://github.com/ReactTraining/history/blob/master/docs/Glossary.md#locationdescriptor) or a function that takes the current location and returns a location descriptor. This location descriptor is usually a string or an object, with the following semantics:
-=======
 A [location descriptor](/docs/Glossary.md#locationdescriptor). Usually this is a string or an object, with the following semantics:
->>>>>>> caf46856
 
 * If it's a string it represents the absolute path to link to, e.g. `/users/123` (relative paths are not supported).
 * If it's an object it can have four keys:
@@ -162,10 +158,6 @@
 ### `<IndexLink>`
 An `<IndexLink>` is like a [`<Link>`](#link), except it is only active when the current route is exactly the linked route. It is equivalent to `<Link>` with the `onlyActiveOnIndex` prop set.
 
-<<<<<<< HEAD
-### `withRouter(component)`
-A HoC (higher-order component) that wraps another component to provide `props.router`, `props.params`, `props.location`, and `props.routes`. Pass in your component and it will return the wrapped component.
-=======
 ### `withRouter(Component, [options])`
 A HoC (higher-order component) that wraps another component to provide `props.router`. Pass in your component and it will return the wrapped component.
 
@@ -182,7 +174,6 @@
 // Given a `wrapperInstance` that is of type `WrapperComponent`:
 const myInstance = wrapperInstance.getWrappedInstance()
 ```
->>>>>>> caf46856
 
 ### `<RouterContext>`
 A `<RouterContext>` renders the component tree for a given router state. Its used by `<Router>` but also useful for server rendering and integrating in brownfield development.
